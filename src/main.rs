mod board;
mod cache;
mod lookup;
mod nnue;
mod search;
mod tables;
mod timeman;
mod tools;
mod types;
mod uci;

fn main() {
<<<<<<< HEAD
    #[cfg(feature = "datagen")]
    datagen(std::env::args());
=======
    if let Some("bench") = std::env::args().nth(1).as_deref() {
        tools::bench::<false>(10);
        return;
    }
>>>>>>> b17117be

    uci::message_loop();
}

#[cfg(feature = "datagen")]
fn datagen(mut args: std::env::Args) {
    const USAGE: &str = "Usage: datagen <output> <threads>";

    if let Some("datagen") = args.nth(1).as_deref() {
        let output = args.next().expect(USAGE);
        let threads = args.next().and_then(|v| v.parse().ok()).expect(USAGE);

        tools::datagen(output, threads)
    } else {
        println!("The 'datagen' feature is enabled, but no arguments were provided.");
        println!("{USAGE}");
    }
}<|MERGE_RESOLUTION|>--- conflicted
+++ resolved
@@ -10,17 +10,13 @@
 mod uci;
 
 fn main() {
-<<<<<<< HEAD
     #[cfg(feature = "datagen")]
     datagen(std::env::args());
-=======
-    if let Some("bench") = std::env::args().nth(1).as_deref() {
-        tools::bench::<false>(10);
-        return;
+
+    match std::env::args().nth(1).as_deref() {
+        Some("bench") => tools::bench::<false>(10),
+        _ => uci::message_loop(),
     }
->>>>>>> b17117be
-
-    uci::message_loop();
 }
 
 #[cfg(feature = "datagen")]
