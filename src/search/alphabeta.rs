use super::parameters::*;
use crate::{
    tables::{Bound, Entry},
    types::{Move, MoveList, Score, MAX_PLY},
};

impl super::SearchThread<'_> {
    /// Performs an alpha-beta search in a fail-soft environment.
    pub fn alpha_beta<const PV: bool, const ROOT: bool>(&mut self, mut alpha: i32, mut beta: i32, mut depth: i32) -> i32 {
        self.pv_table.clear(self.board.ply);

        // The search has been stopped by the UCI or the time control
        if self.should_interrupt_search() {
            return Score::INVALID;
        }

        if !ROOT {
            // Draw detection (50-move rule, threefold repetition)
            if self.board.is_draw() {
                // Use a little randomness to avoid 3-fold repetition blindness
                return -1 + (self.nodes.local() as i32 & 0x2);
            }

            // Mate Distance Pruning
            alpha = alpha.max(-Score::MATE + self.board.ply as i32);
            beta = beta.min(Score::MATE - (self.board.ply as i32) - 1);

            if alpha >= beta {
                return alpha;
            }
        }

        // Prevent overflows
        if self.board.ply >= MAX_PLY - 1 {
            return self.board.evaluate();
        }

        let in_check = self.board.is_in_check();

        // Quiescence search at the leaf nodes, skip if in check to avoid horizon effect
        if depth <= 0 && !in_check {
            return self.quiescence_search(alpha, beta);
        }

        depth = depth.max(0);

        // Update UCI statistics after the quiescence search to avoid counting the same node twice
        self.nodes.inc();
        self.sel_depth = self.sel_depth.max(self.board.ply);

        // Transposition table lookup and potential cutoff
        let entry = self.tt.read(self.board.hash(), self.board.ply);
        if let Some(entry) = entry {
            if !PV && transposition_table_cutoff(entry, alpha, beta, depth) {
                return entry.score;
            }
        }

        // Internal Iterative Reductions. If no hash move is found in the TT, reduce the search depth
        // to counter a potentially poor move ordering that could slow down the search on higher depths
        if entry.is_none() && depth >= IIR_DEPTH {
            depth -= 1;
        }

        let eval = match entry {
            Some(entry) => entry.score,
            None if in_check => -Score::INFINITY,
            None => self.board.evaluate(),
        };

        let improving = !in_check && self.board.ply > 1 && eval > self.eval_stack[self.board.ply - 2];

        self.eval_stack[self.board.ply] = eval;

        // Reset the killer moves for child nodes
        self.killers[self.board.ply + 1] = Move::NULL;

        if !ROOT && !PV && !in_check {
            // Reverse Futility Pruning
            if depth < RFP_DEPTH && eval - RFP_MARGIN * (depth - i32::from(improving)) > beta {
                return eval;
            }

            // Null Move Pruning
            if let Some(score) = self.null_move_pruning::<PV>(depth, beta, eval) {
                return score;
            }

            // Razoring
            if depth <= RAZORING_DEPTH && eval + RAZORING_MARGIN * depth + RAZORING_FIXED_MARGIN < alpha {
                return self.quiescence_search(alpha, beta);
            }
        }

        // Check extensions. Extend the search depth due to low branching
        // and the possibility of being in a forced sequence of moves
        depth += i32::from(in_check);

        let original_alpha = alpha;
        let mut best_score = -Score::INFINITY;
        let mut best_move = Move::NULL;

        let mut moves_played = 0;
        let mut quiets = MoveList::new();
        let mut moves = self.board.generate_all_moves();
        let mut ordering = self.build_ordering(&moves, entry.map(|entry| entry.mv));

        while let Some(mv) = moves.next(&mut ordering) {
            #[cfg(not(feature = "datagen"))]
            if !ROOT && moves_played > 0 && best_score > -Score::MATE_BOUND {
                // Futility Pruning. Leave the node since later moves with worse history
                // are unlikely to recover a score so far below alpha in very few moves.
                if !PV && mv.is_quiet() && depth <= FP_DEPTH && eval + FP_MARGIN * depth + FP_FIXED_MARGIN < alpha {
                    break;
                }

                // Late Move Pruning. Leave the node after trying enough quiet moves with no success.
                if mv.is_quiet() && depth <= LMP_DEPTH && quiets.len() as i32 > LMP_MARGIN + (depth * depth >> !improving as i32) {
                    break;
                }

                // Static Exchange Evaluation Pruning. Skip moves that are losing material.
                if mv.is_capture() && depth < SEE_DEPTH && !self.see(mv, -SEE_MARGIN * depth) {
                    continue;
                }
            }

            let key_after = self.board.key_after(mv);
            self.tt.prefetch(key_after);

            if self.board.make_move::<true>(mv).is_err() {
                continue;
            }

            let nodes_before = self.nodes.local();

            let score = if moves_played == 0 {
                -self.alpha_beta::<PV, false>(-beta, -alpha, depth - 1)
            } else {
                let reduction = self.calculate_reduction::<PV>(mv, depth, moves_played);
                self.principle_variation_search::<PV>(alpha, beta, depth, reduction, best_score)
            };

            self.board.undo_move::<true>();
            moves_played += 1;

            if ROOT {
                self.node_table.add(mv, self.nodes.local() - nodes_before);
            }

            // Early return to prevent processing potentially corrupted search results
            if self.stopped {
                return Score::INVALID;
            }

            if score > best_score {
                best_score = score;
                best_move = mv;

                if score > alpha {
                    alpha = score;
                    self.pv_table.update(self.board.ply, mv);
                }
            }

            if alpha >= beta {
                break;
            }

            if mv.is_quiet() {
                quiets.push(mv);
            }
        }

        // Checkmate and stalemate detection
        if moves_played == 0 {
            return if in_check { Score::mated_in(self.board.ply) } else { Score::DRAW };
        }

        let bound = get_bound(best_score, original_alpha, beta);
        if bound == Bound::Lower && best_move.is_quiet() {
            self.update_ordering_heuristics(depth, best_move, quiets.as_slice());
        }

        self.tt.write(self.board.hash(), depth, best_score, bound, best_move, self.board.ply);
        best_score
    }

    /// Performs a Principal Variation Search (PVS), optimizing the search efforts by testing moves
    /// with a null window and re-searching when promising. It also applies late move reductions.
    fn principle_variation_search<const PV: bool>(&mut self, alpha: i32, beta: i32, depth: i32, reduction: i32, best_score: i32) -> i32 {
        let mut new_depth = depth - 1;

        // Null window search with possible late move reduction
        let mut score = -self.alpha_beta::<false, false>(-alpha - 1, -alpha, new_depth - reduction);

        // If the search fails and reduction applied, re-search with full depth
        if alpha < score && reduction > 0 {
            // Adjust the search depth based on results of the LMR search
            new_depth += i32::from(score > best_score + DEEPER_SEARCH_MARGIN);

            score = -self.alpha_beta::<false, false>(-alpha - 1, -alpha, new_depth);
        }

        // If the search fails again, proceed to a full window search with full depth
        if alpha < score && score < beta {
            score = -self.alpha_beta::<PV, false>(-beta, -alpha, new_depth);
        }

        score
    }

    /// If giving a free move to the opponent leads to a beta cutoff, it's highly likely
    /// to result in a cutoff after a real move is made, so the node can be pruned.
    pub fn null_move_pruning<const PV: bool>(&mut self, depth: i32, beta: i32, eval: i32) -> Option<i32> {
        if depth >= NMP_DEPTH && eval > beta && !self.board.is_last_move_null() && self.board.has_non_pawn_material() {
            let r = NMP_REDUCTION + depth / NMP_DIVISOR + ((eval - beta) / 200).min(3);

            self.board.make_null_move();
            let score = -self.alpha_beta::<PV, false>(-beta, -beta + 1, depth - r);
            self.board.undo_move::<false>();

            // Avoid returning false mates
            if score >= Score::MATE_BOUND {
                return Some(beta);
            }

            if score >= beta {
                return Some(score);
            }
        }
        None
    }

    /// Calculates the Late Move Reduction (LMR) for a given move.
    pub fn calculate_reduction<const PV: bool>(&self, mv: Move, depth: i32, moves_played: i32) -> i32 {
        if mv.is_quiet() && moves_played >= LMR_MOVES_PLAYED && depth >= LMR_DEPTH {
            // Fractional reductions
            let mut reduction = (self.params.lmr(depth, moves_played)
                - self.history.get_main(!self.board.side_to_move, mv) as f64 / LMR_HISTORY_DIVISOR) as i32;

            // Reduce PV nodes less
            reduction -= i32::from(PV);

            // Reduce checks less
            reduction -= i32::from(self.board.is_in_check());

            // Avoid negative reductions
            reduction.clamp(0, depth)
        } else {
            0
        }
    }

    /// Checks if the search should be interrupted.
    fn should_interrupt_search(&mut self) -> bool {
        // Finish at least one iteration to avoid returning a null move
        if self.finished_depth < 1 {
            return false;
        }

        if self.time_manager.is_time_up(self.nodes.local()) {
            self.stopped = true;
        }
        self.stopped
    }

    /// Updates the ordering heuristics to improve the move ordering in future searches.
<<<<<<< HEAD
    fn update_ordering_heuristics(&mut self, depth: i32, best_move: Move, quiets: Vec<Move>) {
        self.killers[self.board.ply] = best_move;
        self.history.update_main(self.board.side_to_move, best_move, &quiets, depth);
        self.history.update_continuation(&self.board, best_move, &quiets, depth);
=======
    fn update_ordering_heuristics(&mut self, depth: i32, best_move: Move, quiets: &[Move]) {
        self.killers[self.board.ply][1] = self.killers[self.board.ply][0];
        self.killers[self.board.ply][0] = best_move;

        self.history.update_main(self.board.side_to_move, best_move, quiets, depth);
        self.history.update_continuation(self.board, best_move, quiets, depth);
>>>>>>> 474e9921
    }
}

/// Determines the score bound based on the best score and the original alpha-beta window.
fn get_bound(score: i32, alpha: i32, beta: i32) -> Bound {
    if score <= alpha {
        return Bound::Upper;
    }
    if score >= beta {
        return Bound::Lower;
    }
    Bound::Exact
}

/// Provides a score for a transposition table cutoff, if applicable.
fn transposition_table_cutoff(entry: Entry, alpha: i32, beta: i32, depth: i32) -> bool {
    if entry.depth < depth {
        return false;
    }
    // The score is outside the alpha-beta window, resulting in a cutoff
    match entry.bound {
        Bound::Exact => true,
        Bound::Lower => entry.score >= beta,
        Bound::Upper => entry.score <= alpha,
    }
}<|MERGE_RESOLUTION|>--- conflicted
+++ resolved
@@ -266,19 +266,10 @@
     }
 
     /// Updates the ordering heuristics to improve the move ordering in future searches.
-<<<<<<< HEAD
     fn update_ordering_heuristics(&mut self, depth: i32, best_move: Move, quiets: Vec<Move>) {
         self.killers[self.board.ply] = best_move;
         self.history.update_main(self.board.side_to_move, best_move, &quiets, depth);
-        self.history.update_continuation(&self.board, best_move, &quiets, depth);
-=======
-    fn update_ordering_heuristics(&mut self, depth: i32, best_move: Move, quiets: &[Move]) {
-        self.killers[self.board.ply][1] = self.killers[self.board.ply][0];
-        self.killers[self.board.ply][0] = best_move;
-
-        self.history.update_main(self.board.side_to_move, best_move, quiets, depth);
-        self.history.update_continuation(self.board, best_move, quiets, depth);
->>>>>>> 474e9921
+        self.history.update_continuation(self.board, best_move, &quiets, depth);
     }
 }
 
