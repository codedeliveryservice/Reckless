use crate::types::{Move, Score};

const RFP_MARGIN: i32 = 67;
const RFP_DEPTH: i32 = 7;

const NMP_DEPTH: i32 = 3;
const NMP_REDUCTION: i32 = 3;
const NMP_DIVISOR: i32 = 4;

const RAZORING_DEPTH: i32 = 4;
const RAZORING_MARGIN: i32 = 201;
const RAZORING_FIXED_MARGIN: i32 = 123;

const LMR_MOVES_PLAYED: i32 = 3;
const LMR_DEPTH: i32 = 3;
const LMR_BASE: f64 = 0.75;
const LMR_DIVISOR: f64 = 2.25;
const LMR_HISTORY_DIVISOR: f64 = 6400.0;

const QLMP_DEPTH: i32 = 4;
const QLMP_QUIETS_PLAYED: i32 = 3;

const FUTILITY_DEPTH: i32 = 5;
const FUTILITY_MARGIN: i32 = 119;
const FUTILITY_FIXED_MARGIN: i32 = 42;

impl super::SearchThread<'_> {
    /// If the static evaluation of the position is significantly higher than beta
    /// at low depths, it's likely to be good enough to cause a beta cutoff.
    pub fn reverse_futility_pruning(&self, depth: i32, beta: i32, eval: i32, improving: bool) -> Option<i32> {
        if depth < RFP_DEPTH && eval - RFP_MARGIN * (depth - i32::from(improving)) > beta {
            return Some(eval);
        }
        None
    }

    /// If giving a free move to the opponent leads to a beta cutoff, it's highly likely
    /// to result in a cutoff after a real move is made, so the node can be pruned.
    pub fn null_move_pruning<const PV: bool>(&mut self, depth: i32, beta: i32, eval: i32) -> Option<i32> {
        if depth >= NMP_DEPTH && eval > beta && !self.board.is_last_move_null() && self.board.has_non_pawn_material() {
            let r = NMP_REDUCTION + depth / NMP_DIVISOR + ((eval - beta) / 200).min(3);

            self.board.make_null_move();
            let score = -self.alpha_beta::<PV, false>(-beta, -beta + 1, depth - r);
            self.board.undo_move::<false>();

            // Avoid returning false mates
            if score >= Score::MATE_BOUND {
                return Some(beta);
            }

            if score >= beta {
                return Some(score);
            }
        }
        None
    }

    /// If the static evaluation of the position is significantly lower than alpha, return
    /// the result of a quiescence search since the node is likely to fail low anyway.
    pub fn razoring(&mut self, depth: i32, alpha: i32, beta: i32, eval: i32) -> Option<i32> {
        if depth <= RAZORING_DEPTH && eval + RAZORING_MARGIN * depth + RAZORING_FIXED_MARGIN < alpha {
            return Some(self.quiescence_search(alpha, beta));
        }
        None
    }

    /// Calculates the Late Move Reduction (LMR) for a given move.
    pub fn calculate_reduction<const PV: bool>(&self, mv: Move, depth: i32, moves_played: i32) -> i32 {
        if mv.is_quiet() && moves_played >= LMR_MOVES_PLAYED && depth >= LMR_DEPTH {
<<<<<<< HEAD
            // Fractional reductions
            let mut reduction = (
                // Use the logarithmic formula as a base
                LMR_BASE + f64::from(depth).ln() * f64::from(moves_played).ln() / LMR_DIVISOR
                // Adjust reduction based on history heuristic
                - self.history.get_main(!self.board.side_to_move, mv) as f64 / LMR_HISTORY_DIVISOR
            ) as i32;
=======
            // Use the logarithmic formula as a base
            let mut reduction = (LMR_BASE + f64::from(depth).ln() * f64::from(moves_played).ln() / LMR_DIVISOR) as i32;

            // Adjust reduction based on history heuristic
            reduction -= self.history.get_main(!self.board.side_to_move, mv) / LMR_HISTORY_DIVISOR;
>>>>>>> 198fdc43

            // Reduce PV nodes less
            reduction -= i32::from(PV);

            // Reduce checks less
            reduction -= i32::from(self.board.is_in_check());

            // Avoid negative reductions
            reduction.clamp(0, depth)
        } else {
            0
        }
    }
}

/// If enough quiet moves have been searched at a low depth, it's unlikely that
/// the remaining moves that are ordered later in move list are going to be better.
pub fn quiet_late_move_pruning(depth: i32, quiets_played: i32, improving: bool) -> bool {
    depth <= QLMP_DEPTH && quiets_played > QLMP_QUIETS_PLAYED + depth * depth / (1 + i32::from(!improving))
}

/// If the static evaluation is significantly lower than alpha at low depths,
/// it's unlikely that the remaining depth will be sufficient to correct
/// the position and raise score above alpha, as is the case with later moves.
pub fn futility_pruning(depth: i32, alpha: i32, eval: i32) -> bool {
    depth <= FUTILITY_DEPTH && eval + FUTILITY_MARGIN * depth + FUTILITY_FIXED_MARGIN < alpha
}<|MERGE_RESOLUTION|>--- conflicted
+++ resolved
@@ -68,7 +68,6 @@
     /// Calculates the Late Move Reduction (LMR) for a given move.
     pub fn calculate_reduction<const PV: bool>(&self, mv: Move, depth: i32, moves_played: i32) -> i32 {
         if mv.is_quiet() && moves_played >= LMR_MOVES_PLAYED && depth >= LMR_DEPTH {
-<<<<<<< HEAD
             // Fractional reductions
             let mut reduction = (
                 // Use the logarithmic formula as a base
@@ -76,13 +75,6 @@
                 // Adjust reduction based on history heuristic
                 - self.history.get_main(!self.board.side_to_move, mv) as f64 / LMR_HISTORY_DIVISOR
             ) as i32;
-=======
-            // Use the logarithmic formula as a base
-            let mut reduction = (LMR_BASE + f64::from(depth).ln() * f64::from(moves_played).ln() / LMR_DIVISOR) as i32;
-
-            // Adjust reduction based on history heuristic
-            reduction -= self.history.get_main(!self.board.side_to_move, mv) / LMR_HISTORY_DIVISOR;
->>>>>>> 198fdc43
 
             // Reduce PV nodes less
             reduction -= i32::from(PV);
